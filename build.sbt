organization := "org.reactivemongo"

name := "reactivemongo-play-json"

<<<<<<< HEAD
version := "0.11.9-1"
=======
val buildVersion = "0.12.0-SNAPSHOT"

version := buildVersion
>>>>>>> 61bfd3c0

scalaVersion := "2.11.7"

scalacOptions ++= Seq("-unchecked", "-deprecation", "-target:jvm-1.8")

scalacOptions in (Compile, doc) := Seq("-Ywarn-unused-import", "-unchecked", "-deprecation")

crossScalaVersions := Seq("2.11.7")

crossVersion := CrossVersion.binary

resolvers ++= Seq(
  Resolver.sonatypeRepo("snapshots"),
  "Typesafe repository releases" at "http://repo.typesafe.com/typesafe/releases/")

libraryDependencies ++= Seq(
<<<<<<< HEAD
  "org.reactivemongo" %% "reactivemongo" % "0.11.9" % "provided" cross CrossVersion.binary,
=======
  "org.reactivemongo" %% "reactivemongo" % buildVersion % "provided" cross CrossVersion.binary,
>>>>>>> 61bfd3c0
  "com.typesafe.play" %% "play-json" % "2.4.5" % "provided" cross CrossVersion.binary)

// Test

testOptions in Test += Tests.Cleanup(cl => {
  import scala.language.reflectiveCalls
  val c = cl.loadClass("Common$")
  type M = { def closeDriver(): Unit }
  val m: M = c.getField("MODULE$").get(null).asInstanceOf[M]
  m.closeDriver()
})

libraryDependencies ++= (Seq(
  "specs2-core"
).map("org.specs2" %% _ % "2.4.9") ++ Seq(
  "org.slf4j" % "slf4j-simple" % "1.7.13")).
  map(_ % Test)

// Publish

lazy val publishSettings = {
  @inline def env(n: String): String = sys.env.get(n).getOrElse(n)

  val repoName = env("PUBLISH_REPO_NAME")
  val repoUrl = env("PUBLISH_REPO_URL")

  Seq(
    publishMavenStyle := true,
    publishArtifact in Test := false,
    publishTo := Some(repoUrl).map(repoName at _),
    credentials += Credentials(repoName, env("PUBLISH_REPO_ID"),
        env("PUBLISH_USER"), env("PUBLISH_PASS")),
    pomIncludeRepository := { _ => false },
    licenses := {
      Seq("Apache 2.0" ->
        url("http://www.apache.org/licenses/LICENSE-2.0"))
    },
    homepage := Some(url("http://reactivemongo.org")),
    pomExtra := (
      <scm>
        <url>git://github.com/ReactiveMongo/ReactiveMongo-Play-Json.git</url>
        <connection>scm:git://github.com/ReactiveMongo/ReactiveMongo-Play-Json.git</connection>
      </scm>
      <developers>
        <developer>
          <id>sgodbillon</id>
          <name>Stephane Godbillon</name>
          <url>http://stephane.godbillon.com</url>
        </developer>
      </developers>))
}

// Scalariform

import scalariform.formatter.preferences._

scalariformSettings

ScalariformKeys.preferences := ScalariformKeys.preferences.value.
  setPreference(AlignParameters, false).
  setPreference(AlignSingleLineCaseStatements, true).
  setPreference(CompactControlReadability, false).
  setPreference(CompactStringConcatenation, false).
  setPreference(DoubleIndentClassDeclaration, true).
  setPreference(FormatXml, true).
  setPreference(IndentLocalDefs, false).
  setPreference(IndentPackageBlocks, true).
  setPreference(IndentSpaces, 2).
  setPreference(MultilineScaladocCommentsStartOnFirstLine, false).
  setPreference(PreserveSpaceBeforeArguments, false).
  setPreference(PreserveDanglingCloseParenthesis, true).
  setPreference(RewriteArrowSymbols, false).
  setPreference(SpaceBeforeColon, false).
  setPreference(SpaceInsideBrackets, false).
  setPreference(SpacesWithinPatternBinders, true)

lazy val root = (project in file(".")).
  settings(publishSettings: _*)<|MERGE_RESOLUTION|>--- conflicted
+++ resolved
@@ -2,13 +2,11 @@
 
 name := "reactivemongo-play-json"
 
-<<<<<<< HEAD
-version := "0.11.9-1"
-=======
-val buildVersion = "0.12.0-SNAPSHOT"
+val buildVersion = "0.11.10"
 
 version := buildVersion
->>>>>>> 61bfd3c0
+
+version := buildVersion
 
 scalaVersion := "2.11.7"
 
@@ -25,11 +23,7 @@
   "Typesafe repository releases" at "http://repo.typesafe.com/typesafe/releases/")
 
 libraryDependencies ++= Seq(
-<<<<<<< HEAD
-  "org.reactivemongo" %% "reactivemongo" % "0.11.9" % "provided" cross CrossVersion.binary,
-=======
   "org.reactivemongo" %% "reactivemongo" % buildVersion % "provided" cross CrossVersion.binary,
->>>>>>> 61bfd3c0
   "com.typesafe.play" %% "play-json" % "2.4.5" % "provided" cross CrossVersion.binary)
 
 // Test
